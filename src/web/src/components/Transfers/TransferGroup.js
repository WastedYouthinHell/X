--- conflicted
+++ resolved
@@ -151,15 +151,9 @@
                     {(allRetryable || anyCancellable) && allRemovable && <Button.Or/>}
                     {allRemovable && 
                         <Button 
-<<<<<<< HEAD
-                            icon='trash alternate'
-                            content={`Remove${all}`}
-                            onClick={() => this.removeAll(direction, user.username, selected)}
-=======
-                          icon='delete'
+                          icon='trash alternate'
                           content={`Remove${all}`}
                           onClick={() => this.removeAll(direction, user.username, selected)}
->>>>>>> c9968c85
                         />}
                   </Button.Group>}
                 </Card.Content>}
